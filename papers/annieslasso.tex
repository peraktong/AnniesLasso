--- conflicted
+++ resolved
@@ -1,4 +1,3 @@
-<<<<<<< HEAD
 %% This file is part of the Annie's Lasso project.
 %% Copyright 2015 the authors.  All rights reserved.
 
@@ -437,8 +436,19 @@
 includes 14,141 red giant branch stars that will form our labelled set, with [Fe/H] labels ranging from
 $\mathrm{[Fe/H]} = [-2.10, 0.30]$. 
 
-
-MKN: What is different about our continuum normalization from everyone else's?
+DWH: How did we combine the ivars and the flags to make better ivars?
+
+DWH: What is different about our continuum normalization from everyone else's?
+
+DWH: It is \emph{pseudo-continuum normalization}.
+
+DWH: Emphasize that if you use traditional continuum methods,
+\TheCannon\ will give \emph{very bad results}.  Don't do that.
+
+DWH: We re-stacked the spectra ourselves, because we are that hardcore.
+
+DWH: Line-spread-function variations exist and we suck in this regard.
+
 
 %DWH: Define the various possible sets of ``labeled'' stars and the set of ``unlabeled''
 %stars, for our various purposes.
@@ -580,593 +590,4 @@
   give in the test subset.\label{fig:snr}}
 \end{figure}
 
-\end{document}
-=======
-%% This file is part of the Annie's Lasso project.
-%% Copyright 2015 the authors.  All rights reserved.
-
-% To-Do
-% -----
-% - make full outline
-% - get to zeroth draft
-% - audit for usage of vector and list
-% - search for all occurrences of DWH, AC, or MKN in the text and fix them.
-
-% Style Notes
-% -----------
-% - Use \acronym{NASA} for acronyms like NASA.
-% - The label list \ell is a *list*; the vectorization v(ell) is a *vector*.
-
-\documentclass[12pt,preprint]{aastex}
-\usepackage{amsmath,amssymb}
-
-\newcommand{\project}[1]{\textsl{#1}}
-\newcommand{\TheCannon}{\project{The~Cannon}}
-\newcommand{\acronym}[1]{{\small{#1}}}
-\newcommand{\sdss}{\project{\acronym{SDSS-IV}}}
-\newcommand{\apogee}{\project{\acronym{APOGEE2}}}
-\newcommand{\aspcap}{\project{\acronym{ASPCAP}}}
-\newcommand{\dr}{\acronym{DR12}}
-\newcommand{\logg}{\log g}
-\newcommand{\mh}{\mathrm{[M/H]}}
-\newcommand{\Teff}{T_{\mathrm{eff}}}
-\newcommand{\Dvector}[1]{\boldsymbol{#1}}
-\newcommand{\vectheta}{\Dvector{\theta}}
-\newcommand{\vecv}{\Dvector{v}}
-\newcommand{\argmin}[1]{\underset{#1}{\operatorname{argmin}}\,}
-
-\begin{document}
-
-\title{\textsl{The Cannon 2:} A data-driven model of stellar spectra \\
-       for detailed chemical abundance analyses}
-\author{AC, DWH, MKN, others}
-
-\begin{abstract}
-% context
-In previous work, we have shown that it is possible to train a generative
-probabilistic model for stellar spectra using a training set of stars, each with known
-parameters ($\Teff$, $\logg$, $\mh$), and then use that model to infer labels for
-unlabeled stars, even stars with lower signal-to-noise observations.
-% aims
-Here we ask whether this is possible when the dimensionality of the chemical
-abundance space is large (15 abundances: Mg, Fe, etc, etc, Al)
-and the model is non-linear in its response to abundance and parameter changes.
-% method
-We adopt ideas from compressed sensing to limit overall model complexity (number
-of non-zero parameters) while retaining model freedom.
-The training set is a set of YYY red-giant stars with high signal-to-noise
-spectroscopic observations and stellar parameters and abundances taken from the
-\apogee\ Survey.
-% results
-We find that we can successfully train and use a model with 17 stellar labels.
-Cross-validation shows that the model does a good job of inferring all 17 labels
-(with the exception of XXX), even when we degrade the signal-to-noise of the
-validation set by discarding some of the spectroscopic observing time.
-The model dependencies make sense; the derivatives of the spectral mean model
-with respect to abundances correlate well with known atomic lines.
-We deliver open-source code and also stellar parameters and 15 abundances for a
-set of ZZZ stars.
-\end{abstract}
-
-\section{Introduction}
-
-
-The detailed surface abundances of a star reflect its formation environment
-and the supernova(e) that preceded it.  Minute perturbations in the properties
-of either can produce subtly different chemical abundance patterns on successive
-generations of stars.  This chemical abundance signature largely remains 
-constant in the stellar photosphere throughout a star's lifetime, thereby 
-providing a fossilised record of the gas composition during formation and the 
-imprinted signature of stars that preceded it.  The variation between these
-signatures is small, implying that it is difficult to distinguish subtle 
-chemical patterns from different formation sites.  However if they were 
-distinguishable, a sufficiently large collection of stellar abundances would 
-unambiguously unravel the complete chemical evolution of the Milky Way.
-
-
-There are some exceptions to this line of reasoning: the abundances of some
-elements can (and do) change throughout a star's lifetime.  However these are
-subtle signatures that are reflective of intriguing astrophysical phenomena:
-atomic diffusion, evolutionary mixing, the presence (or accretion) of 
-exoplanets, material transfer from a stellar binary companion, and countless
-other scenarios.  In the same way that precise abundances are required to 
-identify unique chemical formation signatures, precise abundances are necessary
-to distinguish minute evolutionary or environment differences between subsets of
-stars.  In these scenarios we argue most astrophysicists care less about
-accuracy; it is the abundance precision that imparts discovery and understanding
-of these astrophysical phenomena.  Indeed, in most studies of stellar
-astrophysics \textit{an increase in precision yields far more astrophysical 
-insight than a comparable increase in accuracy}.
-
-
-For these reasons a comprehensive catalog of \textit{precise} detailed chemical
-abundances would revolutionise our understanding of planetary, stellar, and 
-galactic astrophysics.  This goal has only recently become feasible given the 
-increasing volume and quality of stellar spectra obtained in the last decade.  
-Specifically, large surveys are obtaining high-resolution 
-($\mathcal{R} \gtrsim 20,000$), high signal-to-noise (S/N) ratio spectra for
-$\sim10^{5}$---$10^{6}$ stars across all components of the Galaxy.  This is a
-sharp relative increase in data volume, which has mandated the automatic
-analysis of stellar spectra, and persuaded dozens of groups to produce bespoke
-pipelines.
-
-
-
-Most automated pipelines have grown from classical, manual methods.  That is to
-say, there has been relatively little work on unconventional methods to analyse
-spectra.  Spectroscopists have hard-coded their intuition (or subjectivity),
-with arbitrary heuristics to decide issues of wavelength masks, convergence
-criteria, etc.  Most of these decisions are based on optimizing the resultant
-accuracy for a few stars with extremely high quality data (e.g., high S/N).  As
-a result, these heuristics are frequently incomparable for more data with more
-modest (and representative) S/N ratios.  Therefore, for most stars in the sample,
-it can be trivially shown from repeat or blind experiments that that individual
-pipelines yield demonstrably imprecise abundances for S/N ratios that are 
-most typical in the data.  Moreover, results from individual pipelines vary 
-significantly with respect to each other, with abundance differences an order
-of magnitude larger than the aforementioned astrophysical signatures.
-%Thus, while there has been substantial effort in automating classical analysis
-%techniques, they are generally imprecise at modest S/N ratios, and yield
-%different and inaccurate results when compared against each other.
-
-Considerable efforts have also focussed on improving the accuracy of physical
-models.  Indeed it is impossible to measure physical properties of stars (or 
-their chemical abundances) accurately without accurate physical models of 
-stellar spectra.  However, physics-based models of stars have a number of known
-problems.  The atmospheres are generally one-dimensional; three-dimensional
-models remain computationally impractical for more than just a few stars.  As a
-consequence of the limited atmosphere dimensionality, crude (knowningly 
-incorrect) approximations for the convection and turbulence become necessary. 
-Although grids of three-dimensional hydrodynamic models have been produced 
-and averaged to one-dimensional approximations, these models still assume local
-thermodynamic equalibrium (LTE).  Properly accounting (or even approximating) 
-departures from LTE is a formidable analytic and computational challenge.
-Lastly, while laboratory efforts have thoroughly improved much of the faulty
-atomic and molecular data, this process is unquestionably incomplete.  For these
-reasons there are some spectral features that are much better understood than
-others.  As a consequence, physics-based methods are restricted to spectral
-regions or parameter space that are understood marginally better, which vastly
-limits their applicability and interpretability by construction.
-
-
-%Even the opacities employed by modern radiative transfer codes are polynomial approximations that are decades old.
-
-In detail, physics-based models do not explain all pixels of stellar 
-spectroscopy at the precision with which we are currently observing.  The data
-quality have outgrown the classical methods used to analyse them.  This led us 
-to build \TheCannon\footnote{It is important (to us) to note that \TheCannon\ 
-is named not after a weapon but instead after Annie Jump Cannon, who was the 
-first to correctly order stellar spectra in temperature order (and who did so
-by looking at the data, and without any use of physics-based models).} 
-(\citealt{tc}), a data-driven---as opposed to physics-based---model for stellar
-spectra.  \TheCannon\ is a data-driven model, but it differs from standard 
-machine-learning approaches because it contains an explicit noise model. Given a
-representative set of stars with known labels of high-fidelity (see below), 
-\TheCannon\ is a generative model for stellar spectra based on a linear 
-combination of the labels.
-
-
-
-%DWH: Summarize what it does and what it can be used for.
-%DWH: Mention some users and projects, past, current, and future.
-%DWH: Cite some relevant literature.
-
-
-Before we introduce the construction of the model and the tests we employed to
-evaluate it, we first need to introduce the relevant terminology.  In all that 
-follows, we will call stellar parameters ($\Teff$ and $\logg$) and the full set
-of 15 chemical abundances collectively ``labels''.  This unifies and collapses 
-the phrase ``stellar parameters and chemical abundances'' to a word, and 
-connects to relevant terminology for supervised methods in the machine-learning
-and statistics literatures.  Consider a spectroscopic survey that contains 
-\emph{survey objects}.  Within that set of survey objects is a subset of stars 
-where the data have high signal-to-noise ratios such that we can assert the 
-labels are reported with high fidelity.  We will call this sample the 
-\emph{labelled set}, whereas all other survey objects are categorized to the
-\emph{unlabelled set}.  That is to say, although objects in the 
-\emph{unlabelled set} may have reported labels, we are going to construct
-(train) \TheCannon\ using data in the labelled set and estimate (test) labels 
-for those in the unlabelled set.  This means that \TheCannon\ can transfer 
-labels from high signal-to-noise training-set stars to low signal-to-noise 
-test-set stars; that is, the training set and the test set do not need to be 
-statistically identical.  This is related to the fact that \TheCannon\ is an 
-interpretable model; the internals of the model are the dependencies of the 
-spectral expectation and variance on wavelength and physical parameters of the 
-star.
-
-
-%DWH: Define the words ``train'', ``validate'', and ``test''.  And maybe ``predict'' too?
-
-%DWH: Labels for data at wavelengths where there are no good labels.
-
-%DWH: Labels that are consistent across surveys and wavelengths.
-
-
-%DWH: Should we be saying things about the fact that the model is probabilistic?
-%It takes as input stellar labels and gives as output a pdf for stellar spectra?
-
-%DWH: 
-
-In the first work we did with \TheCannon, we only used a small number of labels
-(three in the original work, and four or five in late work; \citealt{tc, age}). 
-Here we were guided by thoughts related to density estimation: As the length of 
-the label list $K$ grows, so too does the model complexity.  Sampling well a 
-$K$-dimensional label space takes a training set the size of which scales 
-exponentially (or worse) with $K$.  Subsequent experiments, however, did not 
-bear this out. We found that we can transfer many labels from the training set 
-to the test set, with training sets of thousands of stars.  The fundamental 
-reason is that \TheCannon\ is \emph{not} a density estimator!  It is more like 
-an \emph{interpolator}, which effectively finds stars in the training set that 
-are close to the test star, and transfers labels, using the smooth polynomial 
-model as a kind of regularizer.
-
-
-The capacity to extend to a larger set of $K$ labels without significant
-computational detriment offers tantalizing opportunities.  The most 
-straightforward would be to include abundances of individual elements as labels.
-However in doing so, it can be shown that a standard \emph{Cannon} model yields
-$\theta$ derivatives (see next section) that are incompatible with expectations
-from physics: there may be an abundance label with non-zero contributions at all
-pixels, but physically we know that spectral lines of a single element do not 
-contribute across all wavelengths.  
-
-For this reason alone we know the problem is sparse.  Here we exploit this 
-information to the fullest, using standard regularization methods to discover
-and enforce sparsity. We consider the \emph{entire} 17-dimensional label space 
-produced by the \apogee\ \aspcap\ pipeline.  We accept the \aspcap\ labels for 
-the highest signal-to-noise stars, and adopt these stars and their labels as the
-training set.  We show by validation that we can transfer these labels to much 
-lower signal-to-noise stars, with reduced precision but no strong biases.  We
-then use the system to label all of the stars in the \apogee\ \dr\ data set.
-
-
-%DWH: The differences between measurement and prediction...
-
-%DWH: Etc!
-
-\section{Method}
-
-We assume the following about \TheCannon\ and the \apogee\ \dr\:
-
-%The assumptions of \TheCannon\ are the following:
-\begin{itemize}
-\item
-Stars with similar labels (parameters and abundances) have similar
-spectra.
-\item
-The expectation of the spectrum of a star is a smooth function of the
-values of the labels for that star.  Further than this, we assume that
-the function is so smooth it is reasonably approximated with a
-quadratic form in label space.
-\item
-The resolution of all \apogee\ spectra are identical, all spectra are
-calibrated to the same rest wavelength grid, the noise is Gaussian and
-independent from pixel to pixel (with correctly known variances at the
-pixel level), and continuum normalization is consistent.  Importantly,
-we are \emph{not} assuming that different stars have similar noise
-variances, nor that the training, test, and prediction sets have the
-same noise model.
-\item
-% ARC: I don't think we even care if ASPCAP is accurate or not -- we aren't technically assuming accuracy in the training set, are we? We are only assuming consistency in all of our criteria for deciding what should or should not be in the labelled set (and thus the training set).
-We have a training set of stars with accurate labels, where
-``accurate'' is defined by the accuracy requirements of the output
-labels.  It might be more accurate to say that we are assuming that
-the training-set stars have \emph{consistent} labels (consistent with
-the assumptions of smoothness, above).
-\item
-The training set is representative, in the sense that the training-set
-stars span the label space similarly to how any test or prediction set
-spans the label space.
-\end{itemize}
-
-
-\noindent Given these assumptions, the model we adopt is
-\begin{eqnarray}
-  y_{jn} &=& \vecv(\ell_n)\cdot\vectheta_j + e_{jn}
-  \label{eq:model}\quad ,
-\end{eqnarray}
-where $y_{jn}$ is the data for star $n$ at wavelength pixel $j$,
-$\vecv(\ell_n)$ is a function that takes as input
-the label list $\ell_n$ of length $K$ for star $n$
-and outputs a vector of length $D>K$ of functions of those labels,
-$\vectheta_j$ is a vector of length $D$ of parameters controlling the model at wavelength pixel $j$,
-and $e_{jn}$ is a noise draw or residual.  We refer to $\vecv(\ell_n)$ as ``the vectorizing function'', which allows for arbitrarily complex functions that might not be simple polynomial expansions of the label list $\ell_n$.  
-Inasmuch as the model is good, the noise values $e_{jn}$ can be taken to be
-drawn from a Gaussian with zero mean and variance $\sigma^2_{jn}+s^2_j$,
-where $\sigma^2_{jn}$ is the pipeline-reported uncertainty variance on datum
-$y_{jn}$ and $s^2_j$ is a parameter describing excess variance at wavelength pixel $j$.
-
-Two comments about the model (\ref{eq:model}).
-The first is that, because the $e_{jn}$ are thought of as being drawn from a 
-probability density function (pdf), it is a probabilistic model for the spectral
-data $y_{jn}$.
-The second is that the output of the function $\vecv(\ell)$ can be thought
-of as a row of the ``design matrix'' that defines the possible freedom
-given to the spectrum expectation model.
-
-In the \emph{training step}, we fix the $K$-lists of labels $\ell_n$
-for all training-set stars $n$.
-We seek, at each wavelength pixel $j$, the $[D+1]$ parameters
-$\vectheta_j,s^2_j$ that optimize a penalized likelihood:
-\begin{eqnarray}\label{eq:train}
-  \vectheta_j,s^2_j &\leftarrow& \argmin{\vectheta,s^2}\left[
-    \sum_{n=0}^{N-1} \frac{[y_{jn}-\vecv(\ell_n)\cdot\vectheta]^2}{\sigma^2_{jn}+s^2}
-    + \sum_{n=0}^{N-1} \ln(\sigma^2_{jn}+s^2)
-    + \Lambda_j\,Q(\vectheta)
-    \right]
-  \quad ,
-\end{eqnarray}
-where $\Lambda_j$ is a regularization parameter, and $Q(\vectheta)$ is a 
-regularizing function that encourages parameters to take on zero values.
-The regularizing function takes a $D$-vector as input and returns a
-scalar value.
-We call this penalized likelihood---the argument of the
-argmin in equation~(\ref{eq:train})---the \emph{training scalar}.
-We will adopt for the regularizing function $Q(\vectheta)$ in the training scalar a
-modification of L1 regularization, discussed below.
-Although the training-step optimization problem will not in general be
-convex, we can make choices for $Q(\vectheta)$ (and we will) to make the
-problem such that it would be convex at any fixed value of $s^2$; for
-this reason it will tend to optimize well in most cases of interest.
-
-The regularization parameter $\Lambda_j$ sets the strength of the
-regularization; as $\Lambda_j$ increases, the number of non-zero
-components of the parameter vector $\vectheta_j$ will decrease.
-We give the regularization parameter a subscript $j$ because in
-general we can set it differently at every wavelength.
-This makes sense, because different wavelengths have very different
-dependences on different components of the label list $\ell$.
-In what follows, we will set the value of the $\Lambda_j$ by
-validation or cross-validation or possibly based on physical arguments
-about what matters!
-
-
-In the \emph{test step}, we fix the parameters $\vectheta_j,s^2_j$ at all
-wavelength pixels $j$.
-We seek, for each test-set star $m$, the $K$-list of labels $\ell_m$
-that optimizes the likelihood:
-\begin{eqnarray}\label{eq:test}
-  \ell_m &\leftarrow& \argmin{\ell}\left[
-    \sum_{j=0}^{J-1} \frac{[y_{jm}-\vecv(\ell)\cdot\vectheta_j]^2}{\sigma^2_{jm}+s^2_j}
-    \right]
-  \quad .
-\end{eqnarray}
-Because the vectorizing function $\vecv(\ell)$ is non-linear, the
-test-step optimization is not convex.
-However, the fact that there are many pixels $j$ acting, each of which
-has a different functional dependence on the labels in the label list
-$\ell$, tends to make the optimization (in practice) find a good value
-for the label list $\ell$.
-We call this partial log likelihood---the argument of the
-argmin in equation~(\ref{eq:test})---the \emph{test scalar}.
-
-The model freedom of \TheCannon\ is set by the vectorizing function
-$\vecv(\ell)$---which takes the $K$-element label list $\ell$ and expands
-it into a $D$-dimensional vector of components for the linear
-model---and the regularization $\Lambda_j\,Q(\vectheta)$.
-Because we want the (simple, see below) regularization to treat the
-different parameters (the different components of $\vectheta$) in some
-sense ``equally'', we have to make sensible choices in the vectorizing
-function $\vecv(\ell)$.
-One thing that the vectorizing function $\vecv(\ell)$ can do is offset the
-labels by some kind of fiducial (mean, median, or other central)
-value, such that $\vecv(\ell)=0$ is at a central location in the label
-space.
-Another is to divide out a scale, because, for example, $\Teff$ values
-are in the thousands, but $\logg$ values are of order unity.
-If scale is not divided out, the (isotropic in $\vectheta$)
-regularization will be much more harsh, effectively, on some
-parameters than others.  Throughout this work we adopt the mean $\overline\ell$ as the fiducial offsets and scale by half the percentile range from 2.5--97.5\% of the data.
-
-
-%DWH: In detail we construct the vectorizing function $\vecv(\ell)$ as follows...
-
-For the regularizer $Q(\vectheta)$ we adopt a variant of L1
-regularization; we set
-\begin{eqnarray}
-  Q(\vectheta) &=& \sum_{d=1}^{D-1} |\theta_d|
-  \quad,
-\end{eqnarray}
-where the sum is over the $[D-1]$ components of $\vectheta$, excluding
-the zeroth component because we don't ever expect that component to
-vanish.
-(Forgive a notational similarity here: When we subscript $\vectheta$ with
-$j$ we mean ``the $D$-vector of parameters associated with wavelength
-pixel $j$''; when we subscript $\theta$ with $d$ we mean ``the single
-parameter along coordinate axis $d$ in the $D$-dimensional $\vectheta$
-vector space.)
-There is a great deal of theory about this kind of regularization; it
-is called L1 or the lasso (DWH CITE STUFF).
-L1 regularization encourages parameters to vanish precisely but
-doesn't break convexity for convex problems.
-
-DWH: To set the amplitude $\Lambda_j$ at each wavelength pixel $j$, we
-employ a validation of the following form:....
-
-DWH: Scaling argument that, in general, the best value of $\Lambda_j$
-should be on the same order as the number of stars in the training
-set....
-
-\section{Training, validation, and test data}
-
-
-We employ the \apogee\ Data Release 12 to demonstrate the effectiveness of our 
-regularization approach.   We constructed our labelled set (recall that the training and validation sets are subsets of the labelled set) using sensible criteria for  
-stars in version \texttt{v603} from the \aspcap\ 
-pipeline, and used fluxes from the individual \texttt{aspcapStar} data files.
-The \texttt{aspcapStar} files contain (approximately) continuum-normalized 
-spectra, often stacked from multiple visits, and an error array for those 
-fluxes.  All spectra have been placed at rest-frame (vacuum wavelengths), and
-resampled onto a common log-wavelength scale. In total, there are NNNNN science
-objects.
-
-We employed several quality criteria to distill a robust yet representative 
-labelled set: We removed any stars with problematic flags from the \aspcap\
-pipeline, requiring \texttt{ASPCAPFLAG = 0}.  We excluded stars with 
-signal-to-noise ratios outside the range of 200-300, and stars with a radial 
-velocity scatter larger than 1~km~s$^{-1}$.  We further demanded that
-our training set include reported abundances in all 15 elements (C, N, O, Na, 
-Mg, Al, Si, S, K, Ca, Ti, V, Mn, Fe, and Ni), and restricted the abundance range
-such that $2 > \mathrm{[X/Fe]} > -2$, $\mathrm{[Fe/H]} > -3$, and 
-$[\alpha/\mathrm{Fe}] > -0.1$.  A visual comparison of the [V/H] labels
-with other (Fe-peak) abundance labels showed that many stars in the training set had
-spurious measurements of [V/H]. For this reason we further constrained the
-labelled set such that $\mathrm{[V/Fe]} > -0.6$.  The distilled sample
-includes 14,141 red giant branch stars that will form our labelled set, with [Fe/H] labels ranging from
-$\mathrm{[Fe/H]} = [-2.10, 0.30]$. 
-
-DWH: How did we combine the ivars and the flags to make better ivars?
-
-DWH: What is different about our continuum normalization from everyone else's?
-
-DWH: It is \emph{pseudo-continuum normalization}.
-
-DWH: Emphasize that if you use traditional continuum methods,
-\TheCannon\ will give \emph{very bad results}.  Don't do that.
-
-DWH: We re-stacked the spectra ourselves, because we are that hardcore.
-
-DWH: Line-spread-function variations exist and we suck in this regard.
-
-%DWH: Define the various possible sets of ``labeled'' stars and the set of ``unlabeled''
-%stars, for our various purposes.
-
-%DWH: Any training set must be a subset of the
-%labeled stars.
-%We are going to use different subsets for different trainings of \TheCannon.
-
-To demonstrate the predictive power and accuracy of the method, we
-will (below) perform a conservative cross-validation using cyclic
-training, validation, and test subsets of the labeled data:
-To each star in the input set of labeled stars (the superset of any
-possible training set we might use), we assign an integer $0\leq
-q<10$, with uniform probability across all 10 possible values of $q$.
-This permits a very conservative 10-fold cross-validation, in which we
-choose $8/10$ of the labeled data as the training set, a disjoint
-$1/10$ as a validation set for choosing the hyper-parameters
-$\Lambda_j$, and a mutually disjoint $1/10$ as a test set for
-prediction.
-This train--validate--test framework is very conservative, because there
-is no way, for each choice of train, validate, and test sets from the
-labeled data, for the test set to influence the choice of
-hyper-parameters, or indeed for any information to flow from the test
-set into the training.
-
-When \TheCannon\ is used to label the full unlabeled set, we train on
-the entire unlabled data set (the largest possible training set) and
-use values for the hyper-parameters $\Lambda_j$ derived from the
-10-fold cross-validation experiment, as we will describe below.
-
-% ARC: Figure: HRD (coloured by [Fe/H]) of the labelled set.
-
-\section{Experiments}
-
-\paragraph{Validation for hyper-parameter selection:}
-Hello World!
-
-\paragraph{Three-label case:}
-Hello World!
-
-\paragraph{Seventeen-label case:}
-Hello World!
-
-\paragraph{Label recovery as a function of signal-to-noise:}
-Hello World!
-
-\section{Results}
-
-DWH: Do we need this section?
-
-DWh: What can we say about chemical abundance precision and accuracy?
-
-DWH: What can we say about chemical abundance space?
-
-DWH: What can we say about the promise of chemical tagging?
-
-\section{Discussion}
-
-
-\TheCannon\ is a prediction system: It is designed to predict the
-labels for stars.
-It has a fundamental assumption that the training set is statistically
-identical to the prediction/test set.
-If there are covariances in the label space---that is, if stars in the
-training set are high in label $X$ whenever they are also high in
-label $Y$---then there will be opportunities for \TheCannon\ to get
-information about $Y$ from considering data aspects that depend on
-$X$ (which, according to the training set, is reliably connected to $Y$).
-For this reason, we expect that, given a finite training set, there
-will be situations in which lines from one element are used to predict
-the abundance of another.
-A good example is shown in \figurename~\ref{fig:whatever}, where we
-see WHATEVER.
-DWH: Yada Yada...
-
-
-DWH: No accounting for variable spectroscopic resolution, nor
-microturbulence nor rotation.
-
-DWH:  Once again, the differences between measurement and prediction...
-
-DWH:  Why is this going to change the World nonetheless?
-
-DWH: All of the code for this project is available with documentation
-at \url{http://thecannon.io/}.
-
-\acknowledgements
-DWH: Dan Foreman-Mackey (UW) and Hans-Walter Rix (MPIA) and other people...
-grants...
-\sdss...
-
-\begin{thebibliography}{dummy}\raggedright
-\bibitem[Ness et al.(2015a)]{tc} Ness, M., Hogg, D.~W., 
-Rix, H.-W., Ho, A.~Y.~Q., \& Zasowski, G.\ 2015, \apj, 808, 16
-\bibitem[Ness et al.(2015b)]{age} Ness, M., Hogg, D.~W., 
-Rix, H., et al.\ 2015, arXiv:1511.08204 
-\end{thebibliography}
-
-\clearpage
-
-\begin{figure}[p]
-\caption{Choose two wavelengths (one continuum and one interesting)
-  and plot some scatter plots of flux vs various parameters, and also
-  cross-validation results for the
-  hyper-parameters.\label{fig:onewavelength}}
-\end{figure}
-
-\begin{figure}[p]
-\caption{Something about hyper-parameters and scatter as a function of
-  wavelength.\label{fig:hyperpars}}
-\end{figure}
-
-\begin{figure}[p]
-\caption{Something about first derivatives of the spectral expectation
-  with respect to labels as a function of
-  wavelength.\label{fig:derivatives}}
-\end{figure}
-
-\begin{figure}[p]
-\caption{Show a few sample spectra and demonstrate that the quality of
-  the model prediction is extremely good; better than
-  \aspcap.\label{fig:correctness}}
-\end{figure}
-
-\begin{figure}[p]
-\caption{Something showing that our results on the full unlabeled set
-  make sense and seem correct!\label{fig:fulltest}}
-\end{figure}
-
-\begin{figure}[p]
-\caption{Choose two elements that are interesting, and pull apart the
-  differences between what we have and what \aspcap\ has for those
-  elements.  We are better!\label{fig:elements}}
-\end{figure}
-
-\begin{figure}[p]
-\caption{Something about the quality of results in the
-  cross-validation as a function of the signal-to-noise of what we
-  give in the test subset.\label{fig:snr}}
-\end{figure}
-
-\end{document}
->>>>>>> 1746bb52
+\end{document}